# libraries distributed with `sktime`

This folder contains libraries directly distributed with, and maintained by, `sktime`.

<<<<<<< HEAD
* `pykalman` - a package implementing the Kalman Filter and variants.
=======
* `fracdiff` - a package implementing fractional differentiation of time series,
  a la "Advances in Financial Machine Learning" by M. Prado.
  Unofficial fork of abandoned package from July 2024,
  see [issue 6700](https://github.com/sktime/sktime/issues/6700).

* `pykalman` - a package implementing the Kálmán Filter and variants.
>>>>>>> c153d11d
  Unofficial fork of abandoned package from June 2024 onwards,
  see [pykalman issue 109](https://github.com/pykalman/pykalman/issues/109).

* `vmdpy` - a package implementing Variational Mode Decomposition.
  Official fork, `vmdpy` is maintained in `sktime` since August 2023.

* `granite_ttm` - a package implementing TinyTimeMixer.
  Unofficial fork of package which is not available on pypi.


# Snippets from other libraries:

This folder contains also some private snippets from other libraries,
in folders starting with underscore. These should not be accessed by users of `sktime` directly.

* `_aws_fortuna-enbpi` - Parts of the `EnbPI` class from aws-fortuna.
  The installation of the original package is not working due to dependency
  mismatches.<|MERGE_RESOLUTION|>--- conflicted
+++ resolved
@@ -2,24 +2,20 @@
 
 This folder contains libraries directly distributed with, and maintained by, `sktime`.
 
-<<<<<<< HEAD
-* `pykalman` - a package implementing the Kalman Filter and variants.
-=======
 * `fracdiff` - a package implementing fractional differentiation of time series,
   a la "Advances in Financial Machine Learning" by M. Prado.
   Unofficial fork of abandoned package from July 2024,
   see [issue 6700](https://github.com/sktime/sktime/issues/6700).
 
+* `granite_ttm` - a package implementing TinyTimeMixer.
+  Unofficial fork of package which is not available on pypi.
+
 * `pykalman` - a package implementing the Kálmán Filter and variants.
->>>>>>> c153d11d
   Unofficial fork of abandoned package from June 2024 onwards,
   see [pykalman issue 109](https://github.com/pykalman/pykalman/issues/109).
 
 * `vmdpy` - a package implementing Variational Mode Decomposition.
   Official fork, `vmdpy` is maintained in `sktime` since August 2023.
-
-* `granite_ttm` - a package implementing TinyTimeMixer.
-  Unofficial fork of package which is not available on pypi.
 
 
 # Snippets from other libraries:
