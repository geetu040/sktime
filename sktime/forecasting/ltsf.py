--- conflicted
+++ resolved
@@ -71,12 +71,8 @@
     _tags = {
         # packaging info
         # --------------
-<<<<<<< HEAD
-        "authors": ["mixiancmx", "luca-miniati"],
-=======
         "authors": ["mixiancmx", "ailingzengzzz", "luca-miniati"],
         # mixiancmx, ailingzengzzz for cure-lab code
->>>>>>> fdad0a7d
         "maintainers": ["luca-miniati"],
         # "python_dependencies": "pytorch" - inherited from BaseDeepNetworkPyTorch
         # estimator type vars inherited from BaseDeepNetworkPyTorch
@@ -248,12 +244,8 @@
     _tags = {
         # packaging info
         # --------------
-<<<<<<< HEAD
-        "authors": ["mixiancmx", "luca-miniati"],
-=======
         "authors": ["mixiancmx", "ailingzengzzz", "luca-miniati"],
         # mixiancmx, ailingzengzzz for cure-lab code
->>>>>>> fdad0a7d
         "maintainers": ["luca-miniati"],
         # "python_dependencies": "pytorch" - inherited from BaseDeepNetworkPyTorch
         # estimator type vars inherited from BaseDeepNetworkPyTorch
@@ -425,12 +417,8 @@
     _tags = {
         # packaging info
         # --------------
-<<<<<<< HEAD
-        "authors": ["mixiancmx", "luca-miniati"],
-=======
         "authors": ["mixiancmx", "ailingzengzzz", "luca-miniati"],
         # mixiancmx, ailingzengzzz for cure-lab code
->>>>>>> fdad0a7d
         "maintainers": ["luca-miniati"],
         # "python_dependencies": "pytorch" - inherited from BaseDeepNetworkPyTorch
         # estimator type vars inherited from BaseDeepNetworkPyTorch
@@ -626,7 +614,8 @@
     _tags = {
         # packaging info
         # --------------
-        "authors": ["mixiancmx", "geetu040"],
+        "authors": ["mixiancmx", "ailingzengzzz", "geetu040"],
+        # mixiancmx, ailingzengzzz for cure-lab code
         "maintainers": ["geetu040"],
         # "python_dependencies": "pytorch" - inherited from BaseDeepNetworkPyTorch
         # estimator type vars inherited from BaseDeepNetworkPyTorch
